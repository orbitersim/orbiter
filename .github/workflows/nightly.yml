name: Nightly

on: 
  workflow_dispatch:
  schedule:
    - cron: "13 01 * * *"

permissions:
  contents: write
  actions: write

jobs:
  check:
    name: Pre-check
    runs-on: 'ubuntu-latest'
    steps:
<<<<<<< HEAD
    - uses: octokit/request-action@v2.x
      id: check_last_run
      with:
        route: GET /repos/${{github.repository}}/actions/workflows/nightly.yml/runs?per_page=1&status=completed
      env:
        GITHUB_TOKEN: ${{ github.token }}

    - run: |
        echo Last nightly commit: ${{ fromJson(steps.check_last_run.outputs.data).workflow_runs[0].head_sha }}
        echo Current run commit:  ${{ github.sha }}

    outputs:
      should_run: ${{ fromJson(steps.check_last_run.outputs.data).workflow_runs[0].head_sha != github.sha }}
      
  build:
    name: Build
    needs: [check]
    if: needs.check.outputs.should_run
=======
    - name: Get last run SHA
      run: gh run list --limit 1 --workflow nightly.yml --json headSha --template "{{range .}}SHA={{.headSha}}{{end}}" --status completed --repo ${{ github.repository }} >> "$GITHUB_OUTPUT"
      id: last_run
      env:
        GH_TOKEN: ${{ github.token }}

    - name: Print
      run: |
        echo Last sha: ${{ steps.last_run.outputs.sha }}
        echo Current:  ${{ github.sha }}
        echo Should cancel: ${{ steps.last_run.outputs.sha == github.sha }}

    - if: ${{ steps.last_run.outputs.sha == github.sha }}
      run: gh run cancel ${{ github.run_id }} --repo ${{ github.repository }}
      env:
        GH_TOKEN: ${{ github.token }}

  build:
    name: Build
    needs: [check]
>>>>>>> 214c3a28
    uses: ./.github/workflows/reusable-build.yml
    strategy:
      fail-fast: false
      matrix:
        architecture: [x64, x86]
    with:
      architecture: ${{ matrix.architecture }}
      upload: true
        
  publish:
    name: Package
    needs: [build]
    runs-on: windows-latest
    steps:
      - name: Download artifacts
        uses: actions/download-artifact@v4

      - name: Re-arrange artifacts
        shell: cmd
        run: |
          dir /S /B
          move Orbiter-x64\Orbiter.zip Orbiter-x64.zip
          move Orbiter-x86\Orbiter.zip Orbiter-x86.zip
          dir /S /B

      - name: "Create nightly release"
        uses: "marvinpinto/action-automatic-releases@latest"
        with:
          repo_token: "${{ github.token }}"
          automatic_release_tag: "latest"
          prerelease: true
          title: "Orbiter development build"
          files: |
            Orbiter-x86.zip
            Orbiter-x64.zip<|MERGE_RESOLUTION|>--- conflicted
+++ resolved
@@ -14,26 +14,6 @@
     name: Pre-check
     runs-on: 'ubuntu-latest'
     steps:
-<<<<<<< HEAD
-    - uses: octokit/request-action@v2.x
-      id: check_last_run
-      with:
-        route: GET /repos/${{github.repository}}/actions/workflows/nightly.yml/runs?per_page=1&status=completed
-      env:
-        GITHUB_TOKEN: ${{ github.token }}
-
-    - run: |
-        echo Last nightly commit: ${{ fromJson(steps.check_last_run.outputs.data).workflow_runs[0].head_sha }}
-        echo Current run commit:  ${{ github.sha }}
-
-    outputs:
-      should_run: ${{ fromJson(steps.check_last_run.outputs.data).workflow_runs[0].head_sha != github.sha }}
-      
-  build:
-    name: Build
-    needs: [check]
-    if: needs.check.outputs.should_run
-=======
     - name: Get last run SHA
       run: gh run list --limit 1 --workflow nightly.yml --json headSha --template "{{range .}}SHA={{.headSha}}{{end}}" --status completed --repo ${{ github.repository }} >> "$GITHUB_OUTPUT"
       id: last_run
@@ -54,7 +34,6 @@
   build:
     name: Build
     needs: [check]
->>>>>>> 214c3a28
     uses: ./.github/workflows/reusable-build.yml
     strategy:
       fail-fast: false
