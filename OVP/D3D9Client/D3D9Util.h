--- conflicted
+++ resolved
@@ -72,17 +72,8 @@
 // helper function to get address of a temporary
 // The regular "easy" way no longer works on some compilers so lets use a hack to get a simple thing done.
 // NB: use with caution
-
 template<typename T>
 T* ptr(T&& x) { return &x; }
-
-<<<<<<< HEAD
-// Required only with c++20 without /permissive flag
-template<typename T>
-T* ptr(T&& x) { return &x; }
-=======
-
->>>>>>> 15a6f4d5
 
 // ------------------------------------------------------------------------------------
 // Vertex Declaration equal to NTVERTEX
