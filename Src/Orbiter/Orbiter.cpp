--- conflicted
+++ resolved
@@ -3157,11 +3157,7 @@
 		lstrcpy ((LPSTR)pData->Value, (LPSTR)cbuf);
 		GlobalUnlock (hData);
 		ATOM a = GlobalAddAtom (citem);
-<<<<<<< HEAD
-		LPARAM lParam = PackDDElParam (WM_DDE_ACK, reinterpret_cast<UINT_PTR>(hData), a);
-=======
 		LPARAM lParam = PackDDElParam (WM_DDE_ACK, (UINT_PTR)hData, a);
->>>>>>> 31b7eaa1
 		PostMessage (hClient, WM_DDE_DATA, (WPARAM)hRenderWnd, lParam);
 	} else {       // request can't be served
 		// to do
