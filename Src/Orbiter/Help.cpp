--- conflicted
+++ resolved
@@ -10,11 +10,7 @@
 {
 	char topic_file[256];
 	sprintf (topic_file, "%s.htm", topic);
-<<<<<<< HEAD
-	HtmlHelp (hWnd, file, HH_DISPLAY_TOPIC, reinterpret_cast<DWORD_PTR>(topic_file));
-=======
 	HtmlHelp (hWnd, file, HH_DISPLAY_TOPIC, (DWORD_PTR)topic_file);
->>>>>>> 31b7eaa1
 }
 
 void OpenScenarioHelp (HWND hWnd, HINSTANCE hInstance, const char *scenario, const char *topic)
@@ -31,9 +27,5 @@
 
 void OpenCredits (HWND hWnd, HINSTANCE hInstance)
 {
-<<<<<<< HEAD
-	HtmlHelp (hWnd, "html\\Credit.chm", HH_DISPLAY_TOPIC, reinterpret_cast<DWORD_PTR>("Credit.htm"));
-=======
 	HtmlHelp (hWnd, "html\\Credit.chm", HH_DISPLAY_TOPIC, (DWORD_PTR)"Credit.htm");
->>>>>>> 31b7eaa1
 }