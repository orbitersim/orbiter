// Copyright (c) Martin Schweiger
// Licensed under the MIT License

// ==============================================================
//                 ORBITER MODULE: ScriptMFD
//                  Part of the ORBITER SDK
//
// ScriptMFD.cpp
//
// This module loads MFD modes defined via Lua scripts.
// ==============================================================

#define STRICT
#define ORBITER_MODULE
#include "windows.h"
#include "orbitersdk.h"
#include "ScriptMFD.h"

#undef DLLEXPORT
#define DLLEXPORT  // hack - this could be solved a bit more elegantly
#include "Interpreter.h"

using namespace std;

// ==============================================================
// Global variables

int g_MFDmode; // identifier for new MFD mode

SCRIPTMFDMODESPEC *modespec;
int nmode = 0;

struct VINTERP { // list of vessel-based interpreters
	INTERPRETERHANDLE hInterp;
	VESSEL *vessel;
	char *name;
	bool bprestep, bpoststep;
} **vinterp;
int nvinterp = 0;

static char *cfgfile = "Config\\MFD\\ScriptMFD.cfg";

// clears the global list of vessel-based interpreters
static void ClearVinterpList()
{
	if (nvinterp) {
		for (int i = 0; i < nvinterp; i++) {
			oapiDelInterpreter (vinterp[i]->hInterp);
			if (vinterp[i]->name) delete []vinterp[i]->name;
			delete vinterp[i];
		}
		delete []vinterp;
		nvinterp = 0;
	}
}

// ==============================================================
// API interface

DLLCLBK void InitModule (HINSTANCE hDLL)
{
	int i;
	char cbuf[256], name[256], script[256], key[256], persist[256];

	// Scan the list of script MFD modes
	ifstream ifs (cfgfile);
	while (ifs.getline (cbuf, 256)) {
		FILEHANDLE hFile = oapiOpenFile (cbuf, FILE_IN, CONFIG);
		if (oapiReadItem_string (hFile, "Name", name) &&
			oapiReadItem_string (hFile, "Script", script) &&
			oapiReadItem_string (hFile, "Key", key)) {
				SCRIPTMFDMODESPEC *tmp = new SCRIPTMFDMODESPEC[nmode+1];
				if (nmode) {
					memcpy (tmp, modespec, nmode*sizeof(SCRIPTMFDMODESPEC));
					delete []modespec;
				}
				modespec = tmp;
				modespec[nmode].name = new char[strlen(name)+1];
				strcpy (modespec[nmode].name, name);
				modespec[nmode].script = new char[strlen(script)+1];
				strcpy (modespec[nmode].script, script);
				modespec[nmode].key = 0;
				if (key[0] == '0' && toupper(key[1]) == 'X')
					sscanf (key+2, "%x", &modespec[nmode].key);
				else
					sscanf (key, "%d", &modespec[nmode].key);
				modespec[nmode].persist = 0;
				if (oapiReadItem_string (hFile, "Persist", persist))
					if (!_stricmp(persist, "vessel"))
						modespec[nmode].persist = 1;
				nmode++;
		}
		oapiCloseFile (hFile, FILE_IN);
	}

	MFDMODESPECEX spec;
	spec.msgproc = ScriptMFD::MsgProc;
	for (i = 0; i < nmode; i++) {
		spec.key = modespec[i].key;
		spec.name = modespec[i].name;
		spec.context = modespec+i;
		modespec[i].mode = oapiRegisterMFDMode (spec);
	}

	nvinterp = 0;
}

DLLCLBK void ExitModule (HINSTANCE hDLL)
{
	int i;

	for (i = 0; i < nmode; i++) {
		oapiUnregisterMFDMode (modespec[i].mode);
	}
	ClearVinterpList();
}

DLLCLBK void opcCloseRenderViewport ()
{
	ClearVinterpList();
}

DLLCLBK void opcPreStep (double simt, double simdt, double mjd)
{
	int i;
	for (i = 0; i < nvinterp; i++) {
		if (vinterp[i]->bprestep) {
			lua_State *L = oapiGetLua (vinterp[i]->hInterp);
			lua_getfield (L, LUA_GLOBALSINDEX, CLBKNAME[PRESTEP]);
			lua_pushnumber(L,simt);
			lua_pushnumber(L,simdt);
			lua_pushnumber(L,mjd);
			lua_call (L, 3, 0);
		}
	}
}

DLLCLBK void opcPostStep (double simt, double simdt, double mjd)
{
	int i;
	for (i = 0; i < nvinterp; i++) {
		if (vinterp[i]->bpoststep) {
			lua_State *L = oapiGetLua (vinterp[i]->hInterp);
			lua_getfield (L, LUA_GLOBALSINDEX, CLBKNAME[POSTSTEP]);
			lua_pushnumber(L,simt);
			lua_pushnumber(L,simdt);
			lua_pushnumber(L,mjd);
			lua_call (L, 3, 0);
		}
	}
}

// ==============================================================
// MFD class implementation

// Constructor
ScriptMFD::ScriptMFD (DWORD w, DWORD h, VESSEL *vessel, const SCRIPTMFDMODESPEC *spec)
: MFD2 (w, h, vessel)
{
	int i;
	char cmd[256];
	hInterp = 0;

	if (persist = spec->persist) { // link to vessel-based interpreter
		for (i = 0; i < nvinterp; i++) {
			if (vinterp[i]->vessel == vessel) {
				if (spec->name && vinterp[i]->name && !strcmp(spec->name, vinterp[i]->name)) {
					hInterp = vinterp[i]->hInterp;
					L = oapiGetLua (hInterp);
					// redefine interpreter 'mfd' object with current MFD instance
					Interpreter::lua_pushmfd (L, this);
					lua_setfield (L, LUA_GLOBALSINDEX, "mfd");
					break;
				}
			}
		}
	}

	if (!hInterp) {
		// create the interpreter instance
		hInterp = oapiCreateInterpreter();
		L = oapiGetLua (hInterp);

		// define the MFD instance
		Interpreter::lua_pushmfd (L, this);
		lua_setfield (L, LUA_GLOBALSINDEX, "mfd");

		// run the MFD script
		sprintf (cmd, "run_global('Config/MFD/%s')", spec->script);
		oapiExecScriptCmd (hInterp, cmd);

		if (persist) {
			VINTERP **tmp = new VINTERP*[nvinterp+1];
			if (nvinterp) {
				memcpy (tmp, vinterp, nvinterp*sizeof(VINTERP*));
				delete []vinterp;
			}
			vinterp = tmp;
			vinterp[nvinterp] = new VINTERP;
			vinterp[nvinterp]->hInterp = hInterp;
			vinterp[nvinterp]->vessel = vessel;
			if (spec->name) {
				vinterp[nvinterp]->name = new char[strlen(spec->name)+1];
				strcpy (vinterp[nvinterp]->name, spec->name);
			} else vinterp[nvinterp]->name = 0;
			strcpy (cmd, CLBKNAME[PRESTEP]);
			lua_getfield (L, LUA_GLOBALSINDEX, cmd);
			vinterp[nvinterp]->bprestep = (lua_isfunction(L,-1) != 0);
			lua_pop(L,1);
			strcpy (cmd, CLBKNAME[POSTSTEP]);
			lua_getfield (L, LUA_GLOBALSINDEX, cmd);
			vinterp[nvinterp]->bpoststep = (lua_isfunction(L,-1) != 0);
			lua_pop(L,1);
			nvinterp++;
		}
	}

	// check for defined callback functions in script
	for (i = 0; i < NCLBK; i++) {
		strcpy (cmd, CLBKNAME[i]);
		lua_getfield (L, LUA_GLOBALSINDEX, cmd);
		bclbk[i] = (lua_isfunction (L,-1) != 0);
		lua_pop(L,1);
	}

	if (bclbk[SETUP]) {
		lua_getfield (L, LUA_GLOBALSINDEX, CLBKNAME[SETUP]);
		lua_pushnumber(L, w);
		lua_pushnumber(L, h);
		lua_call (L, 2, 0);
	}
}

// Destructor
ScriptMFD::~ScriptMFD ()
{
	if (!persist)
		oapiDelInterpreter (hInterp);
}

// React to a button press
bool ScriptMFD::ConsumeButton (int bt, int event)
{
	if (bclbk[CONSUMEBUTTON]) {
		lua_getfield (L, LUA_GLOBALSINDEX, CLBKNAME[CONSUMEBUTTON]);
		lua_pushnumber (L, bt);
		lua_pushnumber (L, event);
		lua_call (L, 2, 1);
		bool consumed = (lua_toboolean (L, -1) ? true : false);
		lua_pop (L, 1);
		return consumed;
	}
	return MFD2::ConsumeButton (bt, event);
}

// React to a buffered key
bool ScriptMFD::ConsumeKeyBuffered (DWORD key)
{
	if (bclbk[CONSUMEKEYBUFFERED]) {
		lua_getfield (L, LUA_GLOBALSINDEX, CLBKNAME[CONSUMEKEYBUFFERED]);
		lua_pushnumber (L, key);
		lua_call (L, 1, 1);
		bool consumed = (lua_toboolean (L, -1) ? true : false);
		lua_pop (L, 1);
		return consumed;
	}
	return MFD2::ConsumeKeyBuffered (key);
}

bool ScriptMFD::ConsumeKeyImmediate (char *kstate)
{
	if (bclbk[CONSUMEKEYIMMEDIATE]) {
		lua_getfield (L, LUA_GLOBALSINDEX, CLBKNAME[CONSUMEKEYIMMEDIATE]);
		lua_pushlightuserdata (L, kstate);
		lua_call (L, 1, 1);
		bool consumed = (lua_toboolean (L, -1) ? true : false);
		lua_pop (L, 1);
		return consumed;
	}
	return MFD2::ConsumeKeyImmediate (kstate);
}

// Return button labels
char *ScriptMFD::ButtonLabel (int bt)
{
	char *label = 0;

	if (bclbk[BUTTONLABEL]) {
		lua_getfield (L, LUA_GLOBALSINDEX, CLBKNAME[BUTTONLABEL]);
		lua_pushnumber (L, bt);
		lua_call (L, 1, 1);
		if (lua_isstring (L, -1)) {
			label = (char*)lua_tostring (L,-1);
		}
		lua_pop(L,1);
	}
	return label;
}

// Return button menus
int ScriptMFD::ButtonMenu (const MFDBUTTONMENU **menu) const
{
	int i, nbt = 0;

	if (bclbk[BUTTONMENU]) {
		static MFDBUTTONMENU *mnu = 0;
		static int nmnu = 0;
		lua_getfield (L, LUA_GLOBALSINDEX, CLBKNAME[BUTTONMENU]);
		lua_call (L, 0, 2);
		if (lua_isnumber(L,-1)) {
			nbt = lua_tointeger(L,-1);
			if (menu) {
				if (nmnu) {
					for (i = 0; i < nmnu; i++) {
						if (mnu[i].line1) delete []mnu[i].line1;
						if (mnu[i].line2) delete []mnu[i].line2;
					}
					delete []mnu;
					nmnu = 0;
				}
				if (nbt) {
					mnu = new MFDBUTTONMENU[nmnu = nbt];
					for (i = 0; i < nbt; i++) {
						mnu[i].line1 = 0;
						mnu[i].line2 = 0;
						mnu[i].selchar = 'x';
					}
					if (lua_istable(L,-2)) {
						for (i = 0; i < nbt; i++) {
							lua_pushnumber(L,i+1);
							lua_gettable(L,-3);
							if (lua_istable (L,-1)) {
								lua_getfield(L,-1,"l1");
								if (lua_isstring(L,-1)) {
									const char *line = lua_tostring(L,-1);
									char *linebuf = new char[strlen(line)+1];
									strcpy (linebuf, line);
									mnu[i].line1 = linebuf;
								}
								lua_pop(L,1);
								lua_getfield(L,-1,"l2");
								if (lua_isstring(L,-1)) {
									const char *line = lua_tostring(L,-1);
									char *linebuf = new char[strlen(line)+1];
									strcpy (linebuf, line);
									mnu[i].line2 = linebuf;
								}
								lua_pop(L,1);
								lua_getfield(L,-1,"sel");
								if (lua_isstring(L,-1)) {
									const char *line = lua_tostring(L,-1);
									mnu[i].selchar = line[0];
								}
								lua_pop(L,1);
							}
							lua_pop(L,1);
						}
					}
				}
				*menu = mnu;
			}
		}
		lua_pop (L,2);
	}
	return nbt;
}


// Repaint the MFD
bool ScriptMFD::Update (oapi::Sketchpad *skp)
{
	if (bclbk[UPDATE]) {
		lua_getfield (L, LUA_GLOBALSINDEX, CLBKNAME[UPDATE]);
		Interpreter::lua_pushsketchpad (L, skp);
		lua_call (L, 1, 1);
		bool consumed = (lua_toboolean (L, -1) ? true : false);
		lua_pop (L, 1);
		return true; //consumed;
	}
	return false;
}

// Store MFD status
void ScriptMFD::StoreStatus () const
{
	if (bclbk[STORESTATUS]) {
		lua_getfield (L, LUA_GLOBALSINDEX, CLBKNAME[STORESTATUS]);
		lua_call (L, 0, 0);
	}
}

// Recall MFD status
void ScriptMFD::RecallStatus ()
{
	if (bclbk[RECALLSTATUS]) {
		lua_getfield (L, LUA_GLOBALSINDEX, CLBKNAME[RECALLSTATUS]);
		lua_call (L, 0, 0);
	}
}

// Write MFD status to file
void ScriptMFD::WriteStatus (FILEHANDLE scn) const
{
	if (bclbk[WRITESTATUS]) {
		lua_getfield (L, LUA_GLOBALSINDEX, CLBKNAME[WRITESTATUS]);
		lua_pushlightuserdata (L, scn);
		lua_call (L, 1, 0);
	}
}

// Read MFD status from file
void ScriptMFD::ReadStatus (FILEHANDLE scn)
{
	if (bclbk[READSTATUS]) {
		lua_getfield (L, LUA_GLOBALSINDEX, CLBKNAME[READSTATUS]);
		lua_pushlightuserdata (L, scn);
		lua_call (L, 1, 0);
	}
}

// MFD message parser
OAPI_MSGTYPE ScriptMFD::MsgProc (UINT msg, UINT mfd, WPARAM wparam, LPARAM lparam)
{
	switch (msg) {
	case OAPI_MSG_MFD_OPENEDEX: {
<<<<<<< HEAD
		MFDMODEOPENSPEC *ospec = (MFDMODEOPENSPEC*)wparam;
		return reinterpret_cast<OAPI_MSGTYPE>(new ScriptMFD (ospec->w, ospec->h, (VESSEL*)lparam, (const SCRIPTMFDMODESPEC*)ospec->spec->context));
=======
		MFDMODEOPENSPEC* ospec = (MFDMODEOPENSPEC*)wparam;
		return (OAPI_MSGTYPE)new ScriptMFD(ospec->w, ospec->h, (VESSEL*)lparam, (const SCRIPTMFDMODESPEC*)ospec->spec->context);
>>>>>>> 31b7eaa1
		}
	}
	return 0;
}
<|MERGE_RESOLUTION|>--- conflicted
+++ resolved
@@ -423,13 +423,8 @@
 {
 	switch (msg) {
 	case OAPI_MSG_MFD_OPENEDEX: {
-<<<<<<< HEAD
-		MFDMODEOPENSPEC *ospec = (MFDMODEOPENSPEC*)wparam;
-		return reinterpret_cast<OAPI_MSGTYPE>(new ScriptMFD (ospec->w, ospec->h, (VESSEL*)lparam, (const SCRIPTMFDMODESPEC*)ospec->spec->context));
-=======
 		MFDMODEOPENSPEC* ospec = (MFDMODEOPENSPEC*)wparam;
 		return (OAPI_MSGTYPE)new ScriptMFD(ospec->w, ospec->h, (VESSEL*)lparam, (const SCRIPTMFDMODESPEC*)ospec->spec->context);
->>>>>>> 31b7eaa1
 		}
 	}
 	return 0;
