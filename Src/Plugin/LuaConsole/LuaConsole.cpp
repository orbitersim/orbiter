// Copyright (c) Martin Schweiger
// Licensed under the MIT License

#define ORBITER_MODULE
#include "Orbitersdk.h"
#include "LuaConsole.h"
#include "ConsoleCfg.h"
#include "resource.h"
#include <process.h>

using namespace oapi;

// ==============================================================
// Global parameters

LuaConsole *g_Module = NULL;
ConsoleConfig *g_Config = NULL;

char cConsoleCmd[1024] = "\0";

// ==============================================================
// class LuaConsole

LuaConsole::LuaConsole (HINSTANCE hDLL): Module (hDLL)
{
	hWnd = NULL;
	hThread = NULL;
	interp = NULL;
	bRefresh = false;
	fW = 0;

	SetParams (); // may not be necessary here

	// Register a custom command for opening the console window
	dwCmd = oapiRegisterCustomCmd ("Lua console window",
		"Open a Lua script interpreter window.",
		OpenDlgClbk, this);

	// terminal history buffer
	for (DWORD i = 0; i < NLINE; i++) {
		line[i].buf = NULL;
		line[i].mode = 0;
	}
	line0 = 0;
	nline = 0;
	tline = 0;
	topline = 0;

	// input buffer
	inp = new char[1024];
	memset (inp, 0, 1024);
	caret = 0;
	ninp = 0;

	// Register a window class for the terminal display
	WNDCLASS wc;
	wc.style = CS_HREDRAW | CS_VREDRAW;
	wc.lpfnWndProc = TermProcHook;
	wc.cbClsExtra = 0;
	wc.cbWndExtra = 0;
	wc.hInstance = hDLL;
	wc.hIcon = NULL;
	wc.hCursor = LoadCursor (NULL, IDC_IBEAM);
	wc.hbrBackground = (HBRUSH)GetStockObject (WHITE_BRUSH);
	wc.lpszMenuName = NULL;
	wc.lpszClassName = "ConsoleDsp";
	RegisterClass (&wc);
}

// ==============================================================

LuaConsole::~LuaConsole ()
{
	// Unregister the custom function in Orbiter
	oapiUnregisterCustomCmd (dwCmd);

	// Unregister the terminal window class
	UnregisterClass ("ConsoleDsp", hModule);

	// Delete terminal buffer
	for (DWORD i = 0; i < NLINE; i++)
		if (line[i].buf) delete []line[i].buf;

	// Delete input buffer
	delete []inp;
}

// ==============================================================

void LuaConsole::clbkSimulationStart (RenderMode mode)
{
	// Read configuration parameters, if available
	SetParams ();

	// GDI resources
	hFont = CreateFont (-(int)fH, 0, 0, 0, FW_NORMAL, 0, 0, 0, 0, 3, 2, 1, 49, "Courier New");

	// make user-selectable
	col[0] = 0x000000;
	col[1] = 0x008000;
	col[2] = 0x0000FF;

	AddLine ("==== Orbiter Terminal (" LUA_RELEASE ") ====");
	AddLine ("Type 'help()' for help.");
	AddLine ("");
}

// ==============================================================

void LuaConsole::clbkSimulationEnd ()
{
	// Kill the interpreter thread
	if (interp) {
		if (hThread) {
			termInterp = true;
			interp->Terminate();
			interp->EndExec(); // give the thread opportunity to close
			if (WaitForSingleObject (hThread, 1000) != 0) {
				oapiWriteLog ("LuaConsole: timeout while waiting for interpreter thread");
				TerminateThread (hThread, 0);
			}
			CloseHandle (hThread);
			hThread = NULL;
		}
		delete interp;
		interp = NULL;
	}

	// Free GDI resources
	DeleteObject (hFont);
}

// ==============================================================

void LuaConsole::clbkPreStep (double simt, double simdt, double mjd)
{
	if (interp) {
		if (interp->IsBusy() || cConsoleCmd[0] || interp->nJobs()) { // let the interpreter do some work
			interp->EndExec();        // orbiter hands over control
			// At this point the interpreter is performing one cycle
			interp->WaitExec();   // orbiter waits to get back control
		}
		if (bRefresh) {
			UpdateScrollbar();
			RefreshTerminal();
			bRefresh = false;
		}
		interp->PostStep (simt, simdt, mjd);
	}
}

// ==============================================================

HWND LuaConsole::Open ()
{
	// open the terminal dialog
	if (oapiFindDialog (hModule, IDD_CONSOLE)) return NULL; // console open already
	hWnd = oapiOpenDialogEx (hModule, IDD_CONSOLE, DlgProc, 0, this);
	hTerm = GetDlgItem (hWnd, IDC_TERM);

	// get some text parameters
	SetFontGeometry (hTerm);

	// get geometry information
	SetTermGeometry (hTerm);

	// create the interpreter and execution thread
	if (!interp)
		interp = CreateInterpreter ();

	return hWnd;
}

// ==============================================================

void LuaConsole::Close ()
{
	// Note that we keep the interpreter running when closing the
	// console window. Any active tasks (e.g. autopilots will continue
	// running in the background.

	oapiCloseDialog (hWnd);
	hWnd = NULL;
	hTerm = NULL;
	tline = 0;
}

// ==============================================================

bool LuaConsole::SetParams ()
{
	// Set defaults in case they are not defined in the file
	fH = 14; // font size

	if (!g_Config) return false;
	fH = g_Config->fontsize;
	return true;
}

// ==============================================================

void LuaConsole::SetFontSize (DWORD size)
{
	if (size == fH) return; // nothing to do
	fH = size;
	if (hFont) DeleteObject (hFont);
	hFont = CreateFont (-(int)fH, 0, 0, 0, FW_NORMAL, 0, 0, 0, 0, 3, 2, 1, 49, "Courier New");

	// get some text parameters
	SetFontGeometry (hTerm);
}

// ==============================================================

void LuaConsole::Resize (DWORD w, DWORD h)
{
	if (hTerm) {
		SetWindowPos (hTerm, hWnd,
			0, 0, w, h,
			SWP_NOZORDER);
	}
	SetTermGeometry (hTerm);

	// adjust scrollbar
	UpdateScrollbar();
}

// ==============================================================

void LuaConsole::SetFontGeometry (HWND hTerm)
{
	HDC hDC = GetDC (hTerm);
	HFONT pFont = (HFONT)SelectObject (hDC, hFont);
	if (!fW) {
		TEXTMETRIC tm;
		GetTextMetrics (hDC, &tm);
		fW = tm.tmAveCharWidth;
	}
	SelectObject (hDC, pFont);
	ReleaseDC (hTerm, hDC);
}

// ==============================================================

void LuaConsole::SetTermGeometry (HWND hTerm)
{
	RECT rc;
	GetClientRect (hTerm, &rc);
	int w = rc.right, h = rc.bottom;
	tline = h/fH; // terminal lines
}

// ==============================================================

void LuaConsole::RefreshTerminal ()
{
	if (hTerm) {
		InvalidateRect (hTerm, NULL, TRUE);
		UpdateWindow (hTerm);
		PaintTerminal ();
	}
}

// ==============================================================

void LuaConsole::PaintTerminal ()
{
	if (!tline) return;

	bool bPrompt = !interp->IsBusy();
	DWORD i, idx, x0, x, y;
	DWORD nnline = nline;
	if (bPrompt) nnline++;
	HFONT pFont;
	HDC hDC = GetDC (hTerm);
	SelectObject (hDC, GetStockObject (NULL_BRUSH));
	SelectObject (hDC, GetStockObject (BLACK_PEN));
	pFont = (HFONT)SelectObject (hDC, hFont);
	SetTextColor (hDC, col[0]);
	int pmode = 0;
	SetBkMode (hDC, TRANSPARENT);
	x0 = x = 2; y = 1;
	int dtop = (topline-line0+NLINE)%NLINE;
	DWORD ndisp = min (nline-dtop,tline-1);
	for (i = 0; i < ndisp; i++) {
		idx = (topline+i)%NLINE;
		if (!i || line[idx].mode != pmode) {
			pmode = line[idx].mode;
			SetTextColor (hDC, col[pmode]);
			x = (!pmode ? x0+fW : x0);
		}
		if (!pmode) TextOut (hDC, x0, y, "%", 1);
		TextOut (hDC, x, y, line[idx].buf, strlen(line[idx].buf));
		y += fH;
	}
	if (bPrompt && nline-dtop >= 0 && nline-dtop < tline) {
		x = x0+fW;
		if (pmode) SetTextColor (hDC, col[0]);
		TextOut (hDC, x0, y, "%", 1);
		if (inp[0])
			TextOut (hDC, x, y, inp, ninp);
		// draw caret
		MoveToEx (hDC, x+fW*caret, y, NULL);
		LineTo (hDC, x+fW*caret, y+fH);
	}

	SelectObject (hDC, pFont);
	ReleaseDC (hTerm, hDC);
}

// ==============================================================

void LuaConsole::AddLine (const char *str, int mode)
{
	int idx = (line0+nline)%NLINE;
	LineSpec *ln = line + idx;
	if (ln->buf) delete []ln->buf;
	int ncol = strlen(str);
	ln->mode = mode;
	ln->buf = new char[ncol+1];
	strcpy (ln->buf, str);
	int dtop = (topline-line0+NLINE)%NLINE;
	int ddsp = nline-dtop;
	bool vis = (ddsp >= 0 && ddsp < tline);
	if (nline == NLINE) line0 = (line0+1)%NLINE;
	else nline++;
	if (!mode || vis) AutoScroll();
	bRefresh = true;
}

// ==============================================================

void LuaConsole::AutoScroll ()
{
	if (!tline) return;
	int dtop = (topline-line0+NLINE)%NLINE;
	if (nline < dtop) {
		ScrollTo ((line0+dtop)%NLINE);
	} else if (nline-dtop >= tline) {
		ScrollTo ((line0+nline-tline+1)%NLINE);
	}
}

// ==============================================================

void LuaConsole::ScrollTo (int pos)
{
	pos = max (0, min (nline-1, pos));
	pos = (pos+line0)%NLINE;
	if (pos != topline) {
		topline = pos;
		bRefresh = true;
	}
}

// ==============================================================

void LuaConsole::ScrollBy (int dpos)
{
	int dtop = (topline-line0+NLINE)%NLINE;
	int pos = dtop+dpos;
	ScrollTo (pos);
}

// ==============================================================

void LuaConsole::UpdateScrollbar ()
{
	if (!tline) return;
	static SCROLLINFO si = {
		sizeof(SCROLLINFO),
		SIF_POS | SIF_RANGE,
		0, 0, 0, 0, 0
	};
	si.nMax = max (0, nline-1);
	si.nPos = (topline-line0+NLINE)%NLINE;
	SetScrollInfo (hTerm, SB_VERT, &si, TRUE);
}

// ==============================================================

void LuaConsole::InputLine (const char *str)
{
	AddLine (str, 0);
	hline = nline;
	strcpy (cConsoleCmd, str);
}

// ==============================================================

bool LuaConsole::ScanHistory (int step)
{
	DWORD ln = nline, phline = hline;
	bool found = false;
	if (step < 0) { // step back
		if (!hline) return false;
		for (--hline; hline != (DWORD)-1; hline--) {
			ln = (line0+hline)%NLINE;
			if (!line[ln].mode && line[ln].buf) { found = true; break; }
		}
	} else { // step forward
		if (hline == nline) return false;
		for (++hline; hline != nline; hline++) {
			ln = (line0+hline)%NLINE;
			if (!line[ln].mode && line[ln].buf) { found = true; break; }
		}
	}
	if (found) {
		if (ln == nline) {
			inp[0] = '\0';
			ninp = caret = 0;
		} else {
			strncpy (inp, line[ln].buf, 1024);
			ninp = caret = min (strlen (line[ln].buf), 1024);
		}
	} else if (step > 0) {
		inp[0] = '\0';
		ninp = caret = 0;
	} else {
		hline = phline;
		return false;
	}

	bRefresh = true;
	return true;
}

// ==============================================================

LRESULT WINAPI LuaConsole::TermProc (HWND hWnd, UINT uMsg, WPARAM wParam, LPARAM lParam)
{
	switch (uMsg) {
	case WM_CHAR:
		switch (wParam) {
		case 8:  // Backspace
			if (caret) {
				for (int i = caret; i < ninp; i++)
					inp[i-1] = inp[i];
				caret--; ninp--;
			} else return 0;
			break;
		case 13: // Enter
			inp[ninp] = '\0';
			InputLine (inp);
			inp[0] = '\0';
			caret = ninp = 0;
			return 0;
		default:
			if (isprint (wParam)) {
				for (int i = ninp; i > caret; i--)
					inp[i] = inp[i-1];
				inp[caret++] = (char)wParam;
				ninp++;
			//} else { // debugging only
			//	sprintf (oapiDebugString(), "c=%c, id=%d", wParam, wParam);
			}
			break;
		}
		AutoScroll();
		RefreshTerminal();
		return 0;
	case WM_KEYDOWN:
		switch (wParam) {
		case 37: // left arrow
			if (caret) caret--;
			else return 0;
			break;
		case 39: // right arrow
			if (caret < ninp) caret++;
			else return 0;
			break;
		case 38: // up arrow (command history)
			if (!ScanHistory(-1)) return 0;
			break;
		case 40: // down arrow (command history)
			if (!ScanHistory(1)) return 0;
			break;
		//default: // debugging only
		//	sprintf (oapiDebugString(), "virt=%d", wParam);
		//	return 0;
		}
		AutoScroll();
		RefreshTerminal();
		return 0;
	case WM_VSCROLL:
		switch (LOWORD(wParam)) {
		case SB_THUMBPOSITION:
		case SB_THUMBTRACK:
			ScrollTo (HIWORD(wParam));
			break;
		case SB_LINEDOWN:
			ScrollBy (1);
			break;
		case SB_LINEUP:
			ScrollBy (-1);
			break;
		case SB_PAGEDOWN:
			ScrollBy (10);
			break;
		case SB_PAGEUP:
			ScrollBy (-10);
			break;
		}
		return 0;
	}
	return DefWindowProc (hWnd, uMsg, wParam, lParam);
}

// ==============================================================

LRESULT WINAPI LuaConsole::TermProcHook (HWND hWnd, UINT uMsg, WPARAM wParam, LPARAM lParam)
{
	LuaConsole *pConsole = (LuaConsole*)GetWindowLongPtr (hWnd, GWLP_USERDATA);
	return pConsole->TermProc (hWnd, uMsg, wParam, lParam);
}

// ==============================================================

INT_PTR CALLBACK LuaConsole::DlgProc (HWND hWnd, UINT uMsg, WPARAM wParam, LPARAM lParam)
{
	LuaConsole *pConsole = (LuaConsole*)oapiGetDialogContext (hWnd);

	switch (uMsg) {
	case WM_INITDIALOG:
		SetFocus (GetDlgItem (hWnd, IDC_TERM));
		pConsole = (LuaConsole*)lParam;
<<<<<<< HEAD
		SetWindowLongPtr (GetDlgItem (hWnd, IDC_TERM), GWLP_USERDATA, reinterpret_cast<LONG_PTR>(pConsole));
=======
		SetWindowLongPtr (GetDlgItem (hWnd, IDC_TERM), GWLP_USERDATA, (LONG_PTR)pConsole);
>>>>>>> 31b7eaa1
		return FALSE;
	case WM_COMMAND:
		switch (LOWORD (wParam)) {
		case IDCANCEL:
			pConsole->Close();
			return TRUE;
		}
		break;
	case WM_PAINT:
		pConsole->RefreshTerminal();
		break;
	case WM_SIZE:
		pConsole->Resize (LOWORD(lParam), HIWORD(lParam));
		return 0;
	}
	return oapiDefDialogProc (hWnd, uMsg, wParam, lParam);
}

// ==============================================================

void LuaConsole::OpenDlgClbk (void *context)
{
	LuaConsole *pConsole = (LuaConsole*)context;
	pConsole->Open();
}

// ==============================================================
// DLL entry and exit points

DLLCLBK void InitModule (HINSTANCE hDLL)
{
	// Create the configurator
	g_Config = new ConsoleConfig (hDLL);
	oapiRegisterLaunchpadItem (g_Config, NULL);

	// Create the console instance
	g_Module = new LuaConsole (hDLL);
	oapiRegisterModule (g_Module);
}

DLLCLBK void ExitModule (HINSTANCE hDLL)
{
	// Delete the configurator
	oapiUnregisterLaunchpadItem (g_Config);
	delete g_Config;
}

// ==============================================================

Interpreter *LuaConsole::CreateInterpreter ()
{
	unsigned int id;
	termInterp = false;
	interp = new ConsoleInterpreter (this);
	interp->Initialise();
	hThread = (HANDLE)_beginthreadex (NULL, 4096, &InterpreterThreadProc, this, 0, &id);
	return interp;
}
// Interpreter thread function
unsigned int WINAPI LuaConsole::InterpreterThreadProc (LPVOID context)
{
	int res;
	LuaConsole *console = (LuaConsole*)context;
	ConsoleInterpreter *interp = (ConsoleInterpreter*)console->interp;

	// interpreter loop
	for (;;) {
		interp->WaitExec(); // wait for execution permission
		if (console->termInterp) break; // close thread requested
		res = interp->RunChunk (cConsoleCmd, strlen (cConsoleCmd)); // run command from buffer
		if (interp->Status() == 1) break; // close thread requested
		cConsoleCmd[0] = '\0';    // free buffer
		console->bRefresh = (res != -1); // signal terminal refresh
		interp->EndExec();        // return control
	}
	interp->EndExec();  // release mutex (is this necessary?)
	_endthreadex(0);
	return 0;
}<|MERGE_RESOLUTION|>--- conflicted
+++ resolved
@@ -524,11 +524,7 @@
 	case WM_INITDIALOG:
 		SetFocus (GetDlgItem (hWnd, IDC_TERM));
 		pConsole = (LuaConsole*)lParam;
-<<<<<<< HEAD
-		SetWindowLongPtr (GetDlgItem (hWnd, IDC_TERM), GWLP_USERDATA, reinterpret_cast<LONG_PTR>(pConsole));
-=======
 		SetWindowLongPtr (GetDlgItem (hWnd, IDC_TERM), GWLP_USERDATA, (LONG_PTR)pConsole);
->>>>>>> 31b7eaa1
 		return FALSE;
 	case WM_COMMAND:
 		switch (LOWORD (wParam)) {
