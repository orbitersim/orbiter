// Copyright (c) Martin Schweiger
// Licensed under the MIT License

#define STRICT 1
#define ORBITER_MODULE
#include "orbitersdk.h"
#include "LuaMFD.h"

// ==============================================================
// Global variables

int g_MFDmode;
InterpreterList *g_IList = NULL;

// ==============================================================
// MFD class implementation

// Constructor
ScriptMFD::ScriptMFD (DWORD w, DWORD h, VESSEL *vessel)
: MFD (w, h, vessel)
{
	hVessel = pV->GetHandle();
	hFont = NULL;
	SetFontSize (0.8);
	vi = g_IList->FindVesselInterp (hVessel);
	if (!vi) {
		g_IList->AddInterpreter (hVessel);
		vi = g_IList->FindVesselInterp (hVessel);
	}
	pg = 0;
}

// Destructor
ScriptMFD::~ScriptMFD ()
{}

// Return button labels
char *ScriptMFD::ButtonLabel (int bt)
{
	// The labels for the two buttons used by our MFD mode
	static char *label[5] = {"INP", "NEW", "DEL", "PG>", "<PG"};
	return (bt < 5 ? label[bt] : 0);
}

// Return button menus
int ScriptMFD::ButtonMenu (const MFDBUTTONMENU **menu) const
{
	// The menu descriptions for the two buttons
	static const MFDBUTTONMENU mnu[5] = {
		{"Input command", 0, 'i'},
		{"Create new terminal", "page", 'n'},
		{"Delete terminal page", 0, 'd'},
		{"Next page", 0, '.'},
		{"Previous page", 0, ','}
	};
	if (menu) *menu = mnu;
	return 5; // return the number of buttons used
}

bool ScriptMFD::ConsumeKeyBuffered (DWORD key)
{
	switch (key) {
	case OAPI_KEY_I:
		QueryCommand();
		return true;
	case OAPI_KEY_N:
		CreateInterpreter();
		return true;
	case OAPI_KEY_D:
		DeleteInterpreter();
		return true;
	case OAPI_KEY_PERIOD:
		SetPage (pg+1);
		return true;
	case OAPI_KEY_COMMA:
		SetPage (pg-1);
		return true;
	}
	return false;
}

bool ScriptMFD::ConsumeButton (int bt, int event)
{
	if (!(event & PANEL_MOUSE_LBDOWN)) return false;
	static const DWORD btkey[5] = { OAPI_KEY_I, OAPI_KEY_N, OAPI_KEY_D, OAPI_KEY_PERIOD, OAPI_KEY_COMMA };
	if (bt < 5) return ConsumeKeyBuffered (btkey[bt]);
	else return false;
}

void ScriptMFD::SetFontSize (double size)
{
	if (hFont) DeleteObject (hFont);
	int h = (int)(H*size*9.0/200.0);
	hFont = CreateFont (-h, 0, 0, 0, 400, 0, 0, 0, 0, 3, 2, 1, 49, "Courier New");
	fw = fh = 0;
}

bool ScriptMFD::ScriptInput (void *id, char *str, void *data)
{
	return ((ScriptMFD*)data)->Input (str);
}

bool ScriptMFD::Input (const char *line)
{
	InterpreterList::Environment *env = vi->env[pg];
	env->interp->AddLine (line, 0xFFFFFF);
	if (env->cmd[0]) return false;
	strncpy (env->cmd, line, 1024);
	return true;
}

void ScriptMFD::QueryCommand ()
{
	InterpreterList::Environment *env = vi->env[pg];
	if (!env->interp->IsBusy())
		oapiOpenInputBox ("Input script command:", ScriptInput, 0, 40, (void*)this);
}

void ScriptMFD::CreateInterpreter ()
{
	g_IList->AddInterpreter (hVessel);
	pg = vi->nenv - 1;
	InvalidateDisplay();
}

void ScriptMFD::DeleteInterpreter ()
{
	g_IList->DeleteInterpreter (hVessel, pg);
	pg = min (pg, vi->nenv-1);
	InvalidateDisplay();
}

void ScriptMFD::SetPage (DWORD newpg)
{
	DWORD npg = vi->nenv;
	if (newpg == (DWORD)-1) newpg = npg-1;
	else if  (newpg >= npg) newpg = 0;
	if (newpg != pg) {
		pg = newpg;
		InvalidateDisplay();
	}
}

// Repaint the MFD
void ScriptMFD::Update (HDC hDC)
{
	DWORD npg = vi->nenv;
	pg = min (pg, npg-1);
	InterpreterList::Environment *env = vi->env[pg];
	int yofs = (5*ch)/4;
	char cbuf[256];
	sprintf (cbuf, "Term %d/%d", pg+1, npg);
	Title (hDC, cbuf);
	if (env->interp->IsBusy())
		TextOut (hDC, W-cw*5, 1, "busy", 4);

	SelectDefaultPen (hDC, 0);
	MoveToEx (hDC, 0, yofs, NULL); LineTo (hDC, W, yofs);

	HGDIOBJ oFont = SelectObject (hDC, hFont);
	if (!fh) {
		TEXTMETRIC tm;
		GetTextMetrics (hDC, &tm);
		fw = tm.tmAveCharWidth;
		fh = tm.tmHeight-tm.tmInternalLeading;
		nchar = (W-fw/2)/fw;
		nline = (H-yofs-fh/2)/fh;
	}
	DWORD nbuf = env->interp->LineCount();
	MFDInterpreter::LineSpec *ls = env->interp->FirstLine();
	int xofs = fw/2;
	COLORREF col = 0;
	for (; ls && nbuf > nline; ls = ls->next) { // skip lines scrolled out of sight
		nbuf--;
	}
	for (; ls; ls = ls->next) {
		if (ls->col != col) {
			col = ls->col;
			SetTextColor (hDC, col);
		}
		TextOut (hDC, xofs, yofs, ls->buf, min(strlen(ls->buf),nchar));
		yofs += fh;
	}
	SelectObject (hDC, oFont);
}

// MFD message parser
OAPI_MSGTYPE ScriptMFD::MsgProc (UINT msg, UINT mfd, WPARAM wparam, LPARAM lparam)
{
	switch (msg) {
	case OAPI_MSG_MFD_OPENED:
		// Our new MFD mode has been selected, so we create the MFD and
		// return a pointer to it.
<<<<<<< HEAD
		return reinterpret_cast<OAPI_MSGTYPE>(new ScriptMFD (LOWORD(wparam), HIWORD(wparam), (VESSEL*)lparam));
=======
		return (OAPI_MSGTYPE) new ScriptMFD(LOWORD(wparam), HIWORD(wparam), (VESSEL*)lparam);
>>>>>>> 31b7eaa1
	}
	return 0;
}

// ==============================================================
// API interface

DLLCLBK void InitModule (HINSTANCE hDLL)
{
	static char *name = "Terminal MFD";
	MFDMODESPECEX spec;
	spec.name = name;
	spec.key = OAPI_KEY_T;
	spec.context = NULL;
	spec.msgproc = ScriptMFD::MsgProc;
	g_MFDmode = oapiRegisterMFDMode (spec);
	g_IList = new InterpreterList;
}

DLLCLBK void ExitModule (HINSTANCE hDLL)
{
	oapiUnregisterMFDMode (g_MFDmode);
	delete g_IList;
}

DLLCLBK void opcPostStep (double simt, double simdt, double mjd)
{
	if (g_IList) {
		g_IList->Update (simt, simdt, mjd);
	}
}

DLLCLBK void opcOpenRenderViewport (HWND hWnd, DWORD w, DWORD h, BOOL bFullscreen)
{
}

DLLCLBK void opcCloseRenderViewport ()
{
	g_IList->DeleteList();
}<|MERGE_RESOLUTION|>--- conflicted
+++ resolved
@@ -191,11 +191,7 @@
 	case OAPI_MSG_MFD_OPENED:
 		// Our new MFD mode has been selected, so we create the MFD and
 		// return a pointer to it.
-<<<<<<< HEAD
-		return reinterpret_cast<OAPI_MSGTYPE>(new ScriptMFD (LOWORD(wparam), HIWORD(wparam), (VESSEL*)lparam));
-=======
 		return (OAPI_MSGTYPE) new ScriptMFD(LOWORD(wparam), HIWORD(wparam), (VESSEL*)lparam);
->>>>>>> 31b7eaa1
 	}
 	return 0;
 }
